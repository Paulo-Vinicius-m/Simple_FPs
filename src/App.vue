<!--
  Example usage of the refactored LogicalFiles component
  This file demonstrates best practices for integrating the component
-->
<template>
  <div id="app">
    <header class="app-header">
      <h1>Function Point Analysis Tool</h1>
      <p>Manage and analyze logical files for your software projects</p>
    </header>

    <main class="app-main">
      <!-- LogicalFiles Component Usage -->
      <LogicalFiles 
        :FPA="fpaInstance" 
<<<<<<< HEAD
        @refreshLFs="handleLFsUpdate" 
=======
        @refreshLFs="handleLogicalFilesUpdate" 
>>>>>>> de9087c7
      />

      <ElementaryProcesses 
        :FPA="fpaInstance" 
        :triggerRefresh="refreshLFs"
<<<<<<< HEAD
        @refreshEPs="handleEPsUpdate"
=======
        @refreshLFs="handleLogicalFilesUpdate"
>>>>>>> de9087c7
      />

      <!-- Debug Information (Remove in production) -->
      <section v-if="showDebugInfo" class="debug-section">
        <h2>Debug Information</h2>
        <details>
          <summary>Current Logical Files ({{ currentLogicalFiles.length }})</summary>
          <pre>{{ JSON.stringify(currentLogicalFiles, null, 2) }}</pre>
        </details>
        <details>
          <summary>Component State</summary>
          <ul>
            <li>Refresh Counter: {{ refreshLFs }}</li>
            <li>Last Update: {{ lastUpdateTime }}</li>
            <li>Total Attributes: {{ totalAttributes }}</li>
          </ul>
        </details>
      </section>
    </main>

    <footer class="app-footer">
      <button 
        @click="toggleDebugInfo" 
        class="debug-toggle"
        :class="{ active: showDebugInfo }"
      >
        {{ showDebugInfo ? 'Hide' : 'Show' }} Debug Info
      </button>
    </footer>
  </div>
</template>

<script lang="ts">
import { defineComponent, ref, computed, onMounted, watch } from 'vue';
import LogicalFiles from './components/LogicalFiles.vue';
import ElementaryProcesses from './components/ElementaryProcesses.vue';
import EndOfAnalysis from './components/EndOfAnalysis.vue';
import { FPAnalysis } from './assets/ts/FunctionPointAnalysis';

export default defineComponent({
  name: 'App',
  components: {
    LogicalFiles,
    ElementaryProcesses,
    EndOfAnalysis
  },
  setup() {
    // Initialize FPA instance
    const fpaInstance = new FPAnalysis();
    
    // Component state
    const refreshLFs = ref(0);
<<<<<<< HEAD
    const refreshEPs = ref(0);
=======
>>>>>>> de9087c7
    const lastUpdateTime = ref<string>('');
    const showDebugInfo = ref(false);

    // Computed properties for debugging
    const currentLogicalFiles = computed(() => {
      return fpaInstance.getLFs();
    });

    const totalAttributes = computed(() => {
      return currentLogicalFiles.value.reduce((total, lf) => {
        return total + lf.dataElements.length;
      }, 0);
    });

    // Event handlers
    const handleLFsUpdate = (): void => {
      console.log('Logical files updated:', currentLogicalFiles.value);
      lastUpdateTime.value = new Date().toLocaleTimeString();
      refreshLFs.value++;
<<<<<<< HEAD
    };

    const handleEPsUpdate = (): void => {
      console.log('Elementary processes updated:', fpaInstance.getEPs());
      lastUpdateTime.value = new Date().toLocaleTimeString();
      refreshEPs.value++;
=======
>>>>>>> de9087c7
    };

    const toggleDebugInfo = (): void => {
      showDebugInfo.value = !showDebugInfo.value;
    };

    // Sample data for testing (optional)
    const loadSampleData = (): void => {
      const sampleSQL = `
        CREATE TABLE IF NOT EXISTS "Users" (
            "id" INTEGER NOT NULL UNIQUE,
            "username" TEXT NOT NULL,
            "email" TEXT NOT NULL,
            "created_at" DATETIME DEFAULT CURRENT_TIMESTAMP,
            PRIMARY KEY("id")
        );
        
        CREATE TABLE IF NOT EXISTS "Posts" (
            "id" INTEGER NOT NULL UNIQUE,
            "user_id" INTEGER NOT NULL,
            "title" TEXT NOT NULL,
            "content" TEXT,
            "published" BOOLEAN DEFAULT FALSE,
            "created_at" DATETIME DEFAULT CURRENT_TIMESTAMP,
            PRIMARY KEY("id"),
            FOREIGN KEY("user_id") REFERENCES "Users"("id")
        );
      `;
      
      fpaInstance.readSQL(sampleSQL);
      handleLFsUpdate();
    };

    // Watch for changes in logical files
    watch(currentLogicalFiles, (newFiles, oldFiles) => {
      console.log('Logical files changed:', {
        previous: oldFiles?.length || 0,
        current: newFiles.length,
        difference: newFiles.length - (oldFiles?.length || 0)
      });
    }, { deep: true });

    // Component lifecycle
    onMounted(() => {
      console.log('App component mounted');
      // Uncomment to load sample data on startup
      // loadSampleData();
    });

    return {
      // Core functionality
      fpaInstance,
      refreshLFs,
<<<<<<< HEAD
      refreshEPs,
      handleLFsUpdate,
      handleEPsUpdate,
=======
      handleLogicalFilesUpdate,
>>>>>>> de9087c7
      
      // Debug features
      showDebugInfo,
      toggleDebugInfo,
      currentLogicalFiles,
      totalAttributes,
      lastUpdateTime,
      
      // Utilities
      loadSampleData
    };
  }
});
</script>

<style>
/* Global App Styles */
#app {
  font-family: 'Segoe UI', Tahoma, Geneva, Verdana, sans-serif;
  min-height: 100vh;
  display: flex;
  flex-direction: column;
  background: linear-gradient(135deg, #f5f7fa 0%, #c3cfe2 100%);
}

.app-header {
  background: linear-gradient(135deg, #667eea 0%, #764ba2 100%);
  color: white;
  padding: 2rem;
  text-align: center;
  box-shadow: 0 2px 10px rgba(0, 0, 0, 0.1);
}

.app-header h1 {
  margin: 0 0 0.5rem 0;
  font-size: 2.5rem;
  font-weight: 700;
}

.app-header p {
  margin: 0;
  font-size: 1.2rem;
  opacity: 0.9;
}

.app-main {
  flex: 1;
  padding: 2rem;
  max-width: 1400px;
  margin: 0 auto;
  width: 100%;
  box-sizing: border-box;
}

.debug-section {
  margin-top: 3rem;
  padding: 1.5rem;
  background: #f8f9fa;
  border-radius: 8px;
  border: 1px solid #dee2e6;
}

.debug-section h2 {
  margin-top: 0;
  color: #495057;
}

.debug-section details {
  margin: 1rem 0;
  background: white;
  border-radius: 4px;
  border: 1px solid #e9ecef;
}

.debug-section summary {
  padding: 1rem;
  cursor: pointer;
  background: #f8f9fa;
  border-radius: 4px 4px 0 0;
  font-weight: 500;
}

.debug-section summary:hover {
  background: #e9ecef;
}

.debug-section pre {
  padding: 1rem;
  margin: 0;
  background: #f8f9fa;
  border-radius: 0 0 4px 4px;
  overflow-x: auto;
  font-size: 0.9rem;
}

.debug-section ul {
  padding: 1rem;
  margin: 0;
  list-style: none;
}

.debug-section li {
  padding: 0.25rem 0;
  border-bottom: 1px solid #e9ecef;
}

.debug-section li:last-child {
  border-bottom: none;
}

.app-footer {
  padding: 1rem;
  text-align: center;
  background: rgba(255, 255, 255, 0.9);
  backdrop-filter: blur(10px);
  border-top: 1px solid rgba(0, 0, 0, 0.1);
}

.debug-toggle {
  padding: 0.5rem 1rem;
  background: #6c757d;
  color: white;
  border: none;
  border-radius: 4px;
  cursor: pointer;
  transition: all 0.3s ease;
}

.debug-toggle:hover {
  background: #5a6268;
  transform: translateY(-1px);
}

.debug-toggle.active {
  background: #007bff;
}

/* Responsive Design */
@media (max-width: 768px) {
  .app-header {
    padding: 1.5rem 1rem;
  }
  
  .app-header h1 {
    font-size: 2rem;
  }
  
  .app-header p {
    font-size: 1rem;
  }
  
  .app-main {
    padding: 1rem;
  }
}

/* Dark mode support */
@media (prefers-color-scheme: dark) {
  .debug-section {
    background: #343a40;
    border-color: #495057;
    color: #f8f9fa;
  }
  
  .debug-section h2 {
    color: #f8f9fa;
  }
  
  .debug-section details {
    background: #495057;
    border-color: #6c757d;
  }
  
  .debug-section summary {
    background: #495057;
    color: #f8f9fa;
  }
  
  .debug-section summary:hover {
    background: #6c757d;
  }
  
  .debug-section pre {
    background: #343a40;
    color: #f8f9fa;
  }
}
</style><|MERGE_RESOLUTION|>--- conflicted
+++ resolved
@@ -1,7 +1,3 @@
-<!--
-  Example usage of the refactored LogicalFiles component
-  This file demonstrates best practices for integrating the component
--->
 <template>
   <div id="app">
     <header class="app-header">
@@ -13,21 +9,13 @@
       <!-- LogicalFiles Component Usage -->
       <LogicalFiles 
         :FPA="fpaInstance" 
-<<<<<<< HEAD
         @refreshLFs="handleLFsUpdate" 
-=======
-        @refreshLFs="handleLogicalFilesUpdate" 
->>>>>>> de9087c7
       />
 
       <ElementaryProcesses 
         :FPA="fpaInstance" 
         :triggerRefresh="refreshLFs"
-<<<<<<< HEAD
         @refreshEPs="handleEPsUpdate"
-=======
-        @refreshLFs="handleLogicalFilesUpdate"
->>>>>>> de9087c7
       />
 
       <!-- Debug Information (Remove in production) -->
@@ -80,10 +68,7 @@
     
     // Component state
     const refreshLFs = ref(0);
-<<<<<<< HEAD
     const refreshEPs = ref(0);
-=======
->>>>>>> de9087c7
     const lastUpdateTime = ref<string>('');
     const showDebugInfo = ref(false);
 
@@ -103,15 +88,12 @@
       console.log('Logical files updated:', currentLogicalFiles.value);
       lastUpdateTime.value = new Date().toLocaleTimeString();
       refreshLFs.value++;
-<<<<<<< HEAD
     };
 
     const handleEPsUpdate = (): void => {
       console.log('Elementary processes updated:', fpaInstance.getEPs());
       lastUpdateTime.value = new Date().toLocaleTimeString();
       refreshEPs.value++;
-=======
->>>>>>> de9087c7
     };
 
     const toggleDebugInfo = (): void => {
@@ -165,13 +147,9 @@
       // Core functionality
       fpaInstance,
       refreshLFs,
-<<<<<<< HEAD
       refreshEPs,
       handleLFsUpdate,
       handleEPsUpdate,
-=======
-      handleLogicalFilesUpdate,
->>>>>>> de9087c7
       
       // Debug features
       showDebugInfo,
